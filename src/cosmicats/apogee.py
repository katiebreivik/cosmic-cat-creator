"""A collection of methods to create synthetic APOGEE catalogs"""

import numpy as np
from cosmicats import photobs as obs
from scipy.stats import gaussian_kde

__all__ = ['get_2MASS_phot', 'binary_select', 'phot_select']

def get_2MASS_phot(sim_set, sys_type, bc_grid):
    """Computes J,H,K photometry subject to dust extinction
    using the MIST boloemtric correction grid which contains
    filters J,H,K

    Parameters
    ----------
    sim_set : `DataFrame`
        dataset of cosmic binaries at present dat

    sys_type : `int`
        system type; choose from:
        singles = 0; binaries = 1; bh binaries = 2; 

    bc_grid : `MISTBolometricCorrectionGrid`
        bolometric correction grid which works with isochrones
        to compute BCs

    Returns
    -------
    sim_set : `DataFrame`
        dataset of cosmic binaries at present dat with added 
        photometry and extinction information
    """
    sim_set['Av'] = obs.get_extinction(sim_set)
    print('pop size before extinction cut: {}'.format(len(sim_set)))
    sim_set.loc[sim_set.Av < 6, ['Av']] = 6
    print('pop size after extinction cut: {}'.format(len(sim_set)))
    
    if sys_type == 0:
        phot_1 = obs.get_photometry_1(sim_set, bc_grid)
        m_app_1, J_app_1, H_app_1, K_app_1, G_app_1, m_abs_1, J_abs_1, H_abs_1, K_abs_1, G_abs_1 = phot_1          
        
        sim_set['mbol_app'] = m_app_1
        sim_set['J_app'] = J_app_1
        sim_set['H_app'] = H_app_1
        sim_set['K_app'] = K_app_1
        sim_set['G_app'] = G_app_1
        
        sim_set['mbol_abs'] = m_abs_1
        sim_set['J_abs'] = J_abs_1
        sim_set['H_abs'] = H_abs_1
        sim_set['K_abs'] = K_abs_1
        sim_set['G_abs'] = G_abs_1
        
        # if single: the bright system is just the star
        sim_set['sys_bright'] = np.ones(len(sim_set))
        sim_set['logg_obs'] = sim_set.logg_1.values
        sim_set['teff_obs'] = sim_set.teff_1.values

    elif sys_type == 1:
        phot_1 = obs.get_photometry_1(sim_set, bc_grid)
        m_app_1, J_app_1, H_app_1, K_app_1, G_app_1, m_abs_1, J_abs_1, H_abs_1, K_abs_1, G_abs_1 = phot_1  
        
        phot_2 = obs.get_photometry_2(sim_set, bc_grid)
<<<<<<< HEAD
        m_app_2, J_app_2, H_app_2, K_app_2, G_app_2, m_abs_2, J_abs_2, H_abs_2, K_abs_2, G_abs_2 = phot_2
                
        # check if the primary or secondary is brighter in 2MASS K
        sys_bright = np.ones(len(sim_set))
        
        # next handle the systems where there was merger and the leftover star
        # is left in kstar_2 instead of kstar_1
        kstar_1 = sim_set.kstar_1.values
        ind_single_1 = np.where(kstar_1 == 15)[0]
        sys_bright[ind_single_1] = 2.0
        
        # next; in some instances, there are systems which are too dim to register
        # in the isochrones/MIST grids
        ind_dim_1 = np.where(np.isnan(J_app_1))[0]
        sys_bright[ind_dim_1] = 2.0
        ind_dim_2 = np.where(np.isnan(J_app_2))[0]
        #ind_dim_2 already covered above
        
        ind_2_bright = np.where(K_app_2 < K_app_1)[0]
        ind_1_bright = np.where(K_app_2 >= K_app_1)[0]
=======
        m_app_2, J_app_2, H_app_2, K_app_2, m_abs_2, J_abs_2, H_abs_2, K_abs_2 = phot_2
        
        # check if the primary or secondary is brighter in 2MASS K
        sys_bright = np.ones(len(sim_set))
        ind_2_bright, = np.where(K_app_2 > K_app_1)
        ind_1_bright, = np.where(K_app_2 <= K_app_1)
>>>>>>> 184dd346
        sys_bright[ind_2_bright] = 2.0
        #ind_1_bright already covered above
        
        sim_set['sys_bright'] = sys_bright
        
        logg_obs = np.zeros(len(sim_set))
        logg_obs[sys_bright == 1.0] = sim_set.loc[sim_set.sys_bright == 1].logg_1
        logg_obs[sys_bright == 2.0] = sim_set.loc[sim_set.sys_bright == 2].logg_2
        sim_set['logg_obs'] = logg_obs
        
        teff_obs = np.zeros(len(sim_set))
        teff_obs[sys_bright == 1.0] = sim_set.loc[sim_set.sys_bright == 1].teff_1
        teff_obs[sys_bright == 2.0] = sim_set.loc[sim_set.sys_bright == 2].teff_2
        sim_set['teff_obs'] = teff_obs
        
        
        sim_set['J_app'] = obs.addMags(J_app_1, J_app_2)
        sim_set['H_app'] = obs.addMags(H_app_1, H_app_2)
        sim_set['K_app'] = obs.addMags(K_app_1, K_app_2)
        sim_set['G_app'] = obs.addMags(G_app_1, G_app_2)
        sim_set['mbol_app'] = obs.addMags(m_app_1, m_app_2)
    
        sim_set['J_abs'] = obs.addMags(J_abs_1, J_abs_2)
        sim_set['H_abs'] = obs.addMags(H_abs_1, H_abs_2)
        sim_set['K_abs'] = obs.addMags(K_abs_1, K_abs_2)
        sim_set['G_abs'] = obs.addMags(G_abs_1, G_abs_2)
        sim_set['mbol_abs'] = obs.addMags(m_abs_1, m_abs_2)
    
    elif sys_type == 2:
        phot_2 = obs.get_photometry_2(sim_set, bc_grid)
        m_app_2, J_app_2, H_app_2, K_app_2, G_app_2, m_abs_2, J_abs_2, H_abs_2, K_abs_2, G_abs_2 = phot_2
        
        sim_set['mbol_app'] = m_app_2
        sim_set['J_app'] = J_app_2
        sim_set['H_app'] = H_app_2
        sim_set['K_app'] = K_app_2
        sim_set['G_app'] = K_app_2
        
        sim_set['mbol_abs'] = m_abs_2
        sim_set['J_abs'] = J_abs_2
        sim_set['H_abs'] = H_abs_2
        sim_set['K_abs'] = K_abs_2
        sim_set['G_abs'] = K_abs_2
        
        # if single: the bright system is just the star
        sim_set['sys_bright'] = 2*np.ones(len(sim_set))
        sim_set['logg_obs'] = sim_set.logg_2.values
        sim_set['teff_obs'] = sim_set.teff_2.values
        
    return sim_set

def binary_select(dat, APOGEE_log_P):
    # assign everything to be observed as singles
    obs_type = np.zeros(len(dat))
    
    #re-assign the systems that are likely to be picked up as a binary
    #given their orbital periods
    p_prob = np.random.uniform(0, 1, len(dat))
    porb_kde = gaussian_kde(APOGEE_log_P)
    kde_eval = porb_kde.evaluate(np.log10(dat.porb.values))
    np.savetxt('p_prob.csv', p_prob, delimiter = ',')
    np.savetxt('kde_eval.csv', kde_eval, delimiter = ',')
    obs_type = np.where(p_prob < kde_eval, 1, 0)
    dat[['obs_type']] = obs_type
    return dat

#Add function that does color cut: J-K > 0.5 (main survey for APOGEE 1), APOGEE 2 made the cut bluer.
# so we probs want APOGEE 2

def phot_select(dat, JminusK_lo=0.5):
    dat['phot_select'] = np.zeros(len(dat))
    dat.loc[(dat.J_app - dat.K_app > JminusK_lo) & (dat.H_app < 15),
           'phot_select'] = 1.0

    return dat

<<<<<<< HEAD
=======
#Add function that does color cut: J-K > 0.5 (main survey for APOGEE 1), APOGEE 2 made the cut bluer.
# so we probs want APOGEE 2

def phot_select(dat, JminusK_lo=0.5):
    dat['phot_select'] = np.zeros(len(dat))
    dat.loc[(dat.J_app - dat.K_app > JminusK_lo) & (dat.H_app < 15),
           'phot_select'] = 1.0

    return dat

>>>>>>> 184dd346
def gold_select(dat, logg_lo = -0.5, logg_hi = 5.5, teff_lo = 3500, teff_hi = 10000):
    
    #dat = dat.loc[dat.H_app < 15].copy()
    #ignoring [M/H], s_MAP for now
    dat['gold_select'] = np.zeros(len(dat))
    dat.loc[(dat.logg_obs < logg_hi) & (dat.logg_obs > logg_lo) &
            (dat.teff_obs < teff_hi) & (dat.teff_obs > teff_lo) &
            (dat.H_app < 15), 'gold_select'] = 1.0
    
    return dat<|MERGE_RESOLUTION|>--- conflicted
+++ resolved
@@ -6,9 +6,10 @@
 
 __all__ = ['get_2MASS_phot', 'binary_select', 'phot_select']
 
+
 def get_2MASS_phot(sim_set, sys_type, bc_grid):
-    """Computes J,H,K photometry subject to dust extinction
-    using the MIST boloemtric correction grid which contains
+    """Computes J,H,K,G photometry subject to dust extinction
+    using the MIST bolometric correction grid which contains
     filters J,H,K
 
     Parameters
@@ -34,23 +35,23 @@
     print('pop size before extinction cut: {}'.format(len(sim_set)))
     sim_set.loc[sim_set.Av < 6, ['Av']] = 6
     print('pop size after extinction cut: {}'.format(len(sim_set)))
-    
+
     if sys_type == 0:
         phot_1 = obs.get_photometry_1(sim_set, bc_grid)
-        m_app_1, J_app_1, H_app_1, K_app_1, G_app_1, m_abs_1, J_abs_1, H_abs_1, K_abs_1, G_abs_1 = phot_1          
-        
+        m_app_1, J_app_1, H_app_1, K_app_1, G_app_1, m_abs_1, J_abs_1, H_abs_1, K_abs_1, G_abs_1 = phot_1
+
         sim_set['mbol_app'] = m_app_1
         sim_set['J_app'] = J_app_1
         sim_set['H_app'] = H_app_1
         sim_set['K_app'] = K_app_1
         sim_set['G_app'] = G_app_1
-        
+
         sim_set['mbol_abs'] = m_abs_1
         sim_set['J_abs'] = J_abs_1
         sim_set['H_abs'] = H_abs_1
         sim_set['K_abs'] = K_abs_1
         sim_set['G_abs'] = G_abs_1
-        
+
         # if single: the bright system is just the star
         sim_set['sys_bright'] = np.ones(len(sim_set))
         sim_set['logg_obs'] = sim_set.logg_1.values
@@ -58,134 +59,151 @@
 
     elif sys_type == 1:
         phot_1 = obs.get_photometry_1(sim_set, bc_grid)
-        m_app_1, J_app_1, H_app_1, K_app_1, G_app_1, m_abs_1, J_abs_1, H_abs_1, K_abs_1, G_abs_1 = phot_1  
-        
+        m_app_1, J_app_1, H_app_1, K_app_1, G_app_1, m_abs_1, J_abs_1, H_abs_1, K_abs_1, G_abs_1 = phot_1
+
         phot_2 = obs.get_photometry_2(sim_set, bc_grid)
-<<<<<<< HEAD
         m_app_2, J_app_2, H_app_2, K_app_2, G_app_2, m_abs_2, J_abs_2, H_abs_2, K_abs_2, G_abs_2 = phot_2
-                
+
         # check if the primary or secondary is brighter in 2MASS K
         sys_bright = np.ones(len(sim_set))
-        
+
         # next handle the systems where there was merger and the leftover star
         # is left in kstar_2 instead of kstar_1
         kstar_1 = sim_set.kstar_1.values
         ind_single_1 = np.where(kstar_1 == 15)[0]
         sys_bright[ind_single_1] = 2.0
-        
+
         # next; in some instances, there are systems which are too dim to register
         # in the isochrones/MIST grids
         ind_dim_1 = np.where(np.isnan(J_app_1))[0]
         sys_bright[ind_dim_1] = 2.0
-        ind_dim_2 = np.where(np.isnan(J_app_2))[0]
-        #ind_dim_2 already covered above
-        
+        # ind_dim_2 already covered above
+
         ind_2_bright = np.where(K_app_2 < K_app_1)[0]
-        ind_1_bright = np.where(K_app_2 >= K_app_1)[0]
-=======
-        m_app_2, J_app_2, H_app_2, K_app_2, m_abs_2, J_abs_2, H_abs_2, K_abs_2 = phot_2
-        
-        # check if the primary or secondary is brighter in 2MASS K
-        sys_bright = np.ones(len(sim_set))
-        ind_2_bright, = np.where(K_app_2 > K_app_1)
-        ind_1_bright, = np.where(K_app_2 <= K_app_1)
->>>>>>> 184dd346
         sys_bright[ind_2_bright] = 2.0
-        #ind_1_bright already covered above
-        
+        # ind_1_bright already covered above
+
         sim_set['sys_bright'] = sys_bright
-        
+
         logg_obs = np.zeros(len(sim_set))
         logg_obs[sys_bright == 1.0] = sim_set.loc[sim_set.sys_bright == 1].logg_1
         logg_obs[sys_bright == 2.0] = sim_set.loc[sim_set.sys_bright == 2].logg_2
         sim_set['logg_obs'] = logg_obs
-        
+
         teff_obs = np.zeros(len(sim_set))
         teff_obs[sys_bright == 1.0] = sim_set.loc[sim_set.sys_bright == 1].teff_1
         teff_obs[sys_bright == 2.0] = sim_set.loc[sim_set.sys_bright == 2].teff_2
         sim_set['teff_obs'] = teff_obs
-        
-        
+
         sim_set['J_app'] = obs.addMags(J_app_1, J_app_2)
         sim_set['H_app'] = obs.addMags(H_app_1, H_app_2)
         sim_set['K_app'] = obs.addMags(K_app_1, K_app_2)
         sim_set['G_app'] = obs.addMags(G_app_1, G_app_2)
         sim_set['mbol_app'] = obs.addMags(m_app_1, m_app_2)
-    
+
         sim_set['J_abs'] = obs.addMags(J_abs_1, J_abs_2)
         sim_set['H_abs'] = obs.addMags(H_abs_1, H_abs_2)
         sim_set['K_abs'] = obs.addMags(K_abs_1, K_abs_2)
         sim_set['G_abs'] = obs.addMags(G_abs_1, G_abs_2)
         sim_set['mbol_abs'] = obs.addMags(m_abs_1, m_abs_2)
-    
+
     elif sys_type == 2:
         phot_2 = obs.get_photometry_2(sim_set, bc_grid)
         m_app_2, J_app_2, H_app_2, K_app_2, G_app_2, m_abs_2, J_abs_2, H_abs_2, K_abs_2, G_abs_2 = phot_2
-        
+
         sim_set['mbol_app'] = m_app_2
         sim_set['J_app'] = J_app_2
         sim_set['H_app'] = H_app_2
         sim_set['K_app'] = K_app_2
         sim_set['G_app'] = K_app_2
-        
+
         sim_set['mbol_abs'] = m_abs_2
         sim_set['J_abs'] = J_abs_2
         sim_set['H_abs'] = H_abs_2
         sim_set['K_abs'] = K_abs_2
         sim_set['G_abs'] = K_abs_2
-        
+
         # if single: the bright system is just the star
-        sim_set['sys_bright'] = 2*np.ones(len(sim_set))
+        sim_set['sys_bright'] = 2 * np.ones(len(sim_set))
         sim_set['logg_obs'] = sim_set.logg_2.values
         sim_set['teff_obs'] = sim_set.teff_2.values
-        
+
     return sim_set
+
 
 def binary_select(dat, APOGEE_log_P):
     # assign everything to be observed as singles
     obs_type = np.zeros(len(dat))
-    
-    #re-assign the systems that are likely to be picked up as a binary
-    #given their orbital periods
+
+    # re-assign the systems that are likely to be picked up as a binary
+    # given their orbital periods
     p_prob = np.random.uniform(0, 1, len(dat))
     porb_kde = gaussian_kde(APOGEE_log_P)
     kde_eval = porb_kde.evaluate(np.log10(dat.porb.values))
-    np.savetxt('p_prob.csv', p_prob, delimiter = ',')
-    np.savetxt('kde_eval.csv', kde_eval, delimiter = ',')
+    np.savetxt('p_prob.csv', p_prob, delimiter=',')
+    np.savetxt('kde_eval.csv', kde_eval, delimiter=',')
     obs_type = np.where(p_prob < kde_eval, 1, 0)
     dat[['obs_type']] = obs_type
     return dat
 
-#Add function that does color cut: J-K > 0.5 (main survey for APOGEE 1), APOGEE 2 made the cut bluer.
-# so we probs want APOGEE 2
 
 def phot_select(dat, JminusK_lo=0.5):
+    """Adds a column to the DataFrame that applies the APOGEE photometry selection
+
+    Parameters
+    ----------
+    dat : `pandas.DataFrame`
+        contains synthetic stellar population information
+        with columns for 2MASS J, H, K
+
+    JminusK_lo : `float`
+        minimum color cut in J-K for APOGEE photometric selection
+
+    Returns
+    -------
+    dat : `pandas.DataFrame`
+        contains synthetic stellar population information
+        with appended photometric selection column
+    """
+
     dat['phot_select'] = np.zeros(len(dat))
-    dat.loc[(dat.J_app - dat.K_app > JminusK_lo) & (dat.H_app < 15),
-           'phot_select'] = 1.0
+    dat.loc[(dat.J_app - dat.K_app > JminusK_lo) & (dat.H_app < 15), 'phot_select'] = 1.0
 
     return dat
 
-<<<<<<< HEAD
-=======
-#Add function that does color cut: J-K > 0.5 (main survey for APOGEE 1), APOGEE 2 made the cut bluer.
-# so we probs want APOGEE 2
-
-def phot_select(dat, JminusK_lo=0.5):
-    dat['phot_select'] = np.zeros(len(dat))
-    dat.loc[(dat.J_app - dat.K_app > JminusK_lo) & (dat.H_app < 15),
-           'phot_select'] = 1.0
-
-    return dat
-
->>>>>>> 184dd346
-def gold_select(dat, logg_lo = -0.5, logg_hi = 5.5, teff_lo = 3500, teff_hi = 10000):
-    
-    #dat = dat.loc[dat.H_app < 15].copy()
-    #ignoring [M/H], s_MAP for now
+
+def gold_select(dat, logg_lo=-0.5, logg_hi=5.5, teff_lo=3500, teff_hi=10000):
+    """Adds a column to the DataFrame that applies the APW+21 gold selection
+
+        Parameters
+        ----------
+        dat : `pandas.DataFrame`
+            contains synthetic stellar population information
+            with columns for log g and teff
+
+        logg_lo : `float`
+            minimum log g cut
+
+        logg_hi : `float`
+            maximum log g cut
+
+        teff_lo : `float`
+            minimum teff cut
+
+        teff_hi : `float`
+            maximum teff cut
+
+        Returns
+        -------
+        dat : `pandas.DataFrame`
+            contains synthetic stellar population information
+            with appended gold selection column
+        """
+
+    # ignoring [M/H], s_MAP for now
     dat['gold_select'] = np.zeros(len(dat))
     dat.loc[(dat.logg_obs < logg_hi) & (dat.logg_obs > logg_lo) &
             (dat.teff_obs < teff_hi) & (dat.teff_obs > teff_lo) &
             (dat.H_app < 15), 'gold_select'] = 1.0
-    
+
     return dat