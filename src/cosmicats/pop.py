"""A class for generating stellar populations"""

from cosmicats import utils, popgen, apogee
from isochrones.mist.bc import MISTBolometricCorrectionGrid
import pandas as pd
import astropy.table as at
import numpy as np

class pop():
    """Class for generic populations

    Attributes
    ----------
    sys_type : `int`
        current sys_types include: 
        0 = general single stars
        1 = general binary stars
        2 = binaries containing black holes

    n_stop_APOGEE : `int`
        stopping condition which specifies the maximum size of the 
        APOGEE population

    n_stop_MW : `int`
        stopping condition which specifies the maximum size of the 
        MW population
        
    n_samp : `int`
        specifies the number of systems to sample from the cosmic and sfh data

    mets : `list`
        list of metallicity bins in the simulated cosmic data

    cosmic_path : `str`
        path to the cosmic data

    sfh_model : `str`
        model assumed for stellar ages and positions as a funciton of metallicity
        current models include:
        'Frankel19' : positions and ages from Frankel+2019

    seed : `int`
        random seed for reproduceability

    pop_var : `str`
        Can be supplied for populations where sys_type is the same but the
        population is varied in some way, like if qmin is different 

    lifetime_interp : `scipy.interpolate.interp1d`
        interpolation for single star lifetime as a function of mass
        for the population metallicity

    """
    def __init__(self, sys_type, n_stop_APOGEE, 
                 n_stop_MW, n_samp, mets, 
                 cosmic_path, lifetime_interp, 
                 sfh_model='Frankel19', seed=42,
                 pop_var=None, color_cut=0.3):

        self.sys_type = sys_type
        self.n_stop_APOGEE = n_stop_APOGEE
        self.n_stop_MW = n_stop_MW
        self.n_samp = n_samp
        self.mets = mets
        self.cosmic_path = cosmic_path
        self.sfh_model = sfh_model
        self.seed = seed

        # set up dat and log files
        if pop_var == None:
            self.pop_var = 0
        else:
            self.pop_var = pop_var

        self.color_cut = color_cut
            
        # set up the single star lifetime interpolator
        # note: we use the minimum metallicity which gives the maximum lifetime
        self.lifetime_interp = lifetime_interp


    def get_formation_efficiency(self, f_b=None):
        """Get the formation efficiency as a function of metallicity
        NOTE : for the moment, we put in f_b by hand using the methods
        in popgen, however in the future, it would be good to implement
        a general treatment!
    
        Parameters
        ----------
        f_b : `float/list of lists`
            binary fraction to weight single stars against binary stars
    
        Returns
        -------
        formation_efficiency:  `ndarray`
            relative formation number per total population size for each 
            metallicity in simulation grid for each system type
        """
        formation_efficiency = popgen.get_formation_efficiency(mets=self.mets,
                                                               path=self.cosmic_path,
                                                               var=self.pop_var,
                                                               sys_type=self.sys_type,
                                                               f_b=None)
    
        return formation_efficiency

    def build_pop(self, n_proc, run):
        """Generates an astrophysical population and associated APOGEE 
        catalog by matching a cosmic dataset to a star formation model 
        for a given population system type, and applying APOGEE-like
        selections on the data"""

        # load in the APOGEE binary data go get the orbital period data
        binaries = at.Table.read('lnK0.0_logL4.6_metadata.fits')
        all_star = at.Table.read('allStarLite-r12-l33.fits')
        
        binaries_join = at.unique(at.join(binaries, all_star, join_type='left', keys='APOGEE_ID'), 'APOGEE_ID')
        cols_drop = ['NINST', 'STABLERV_CHI2', 'STABLERV_RCHI2', 'CHI2_THRESHOLD', 'STABLERV_CHI2_PROB', 
                     'PARAM', 'FPARAM', 'PARAM_COV', 'FPARAM_COV', 'PARAMFLAG', 'FELEM', 'FELEM_ERR', 
                     'X_H', 'X_H_ERR', 'X_M', 'X_M_ERR', 'ELEM_CHI2', 'ELEMFLAG', 'ALL_VISIT_PK', 
                     'VISIT_PK', 'FPARAM_CLASS', 'CHI2_CLASS', 'binary_catalog']
        
        cols_keep = []
        for col in binaries_join.columns:
            if col not in cols_drop:
                cols_keep.append(col)
                
        binaries_join = binaries_join[cols_keep].to_pandas()
        APOGEE_log_P = np.log10(binaries_join.MAP_P.values)
        
        
        datfile_name = 'pop_{}_var_{}_run_{}.h5'.format(self.sys_type, self.pop_var, run)
        logfile_name = 'log_pop_{}_var_{}_run_{}.txt'.format(self.sys_type, self.pop_var, run)

        # open up a file to write data to in case the run stops
        # Open the hdf5 file to store the fixed population data
        try:
            dat_store = pd.HDFStore(datfile_name)
            n_samp_MW = pd.read_hdf(datfile_name, 'n_samp_MW').max()[0]
            n_samp_APOGEE = pd.read_hdf(datfile_name, 'n_samp_APOGEE').max()[0]

            MW_pop = pd.read_hdf(datfile_name, 'MW_pop')
            n_MW = len(MW_pop)
            APOGEE_pop = pd.read_hdf(datfile_name, 'APOGEE_pop')
            n_APOGEE = len(APOGEE_pop)

            if self.sys_type > 0:
                n_binary = len(APOGEE_pop.loc[APOGEE_pop.obs_type == 1])

            log_file = open(logfile_name, 'a')
            log_file.write('There are already: '+str(n_MW)+' MW systems in the population.\n')
            log_file.write('There are already: '+str(n_APOGEE)+' APOGEE systems in the population.\n')
            log_file.write('\n')
        except:
            dat_store = pd.HDFStore(datfile_name)
            n_MW = 0
            n_APOGEE = 0
            n_samp_MW = 0
            n_samp_APOGEE = 0
            n_samp_Gold = 0
            if self.sys_type > 0:
                n_binary = 0

            log_file = open(logfile_name, 'a')

        # set up Dataset of stars from sfh_model
        star_sample = popgen.get_sfh_stars(self.sfh_model)        

        # initialize bolometric correction grid with isochrones
        bc_grid = MISTBolometricCorrectionGrid(['J', 'H', 'K', 'G'])
        

        ## Get the formation efficiency as a function of metallicity
        ## NOTE : for the moment, we put in f_b by hand using the methods
        ## in popgen, however in the future, it would be good to implement
        ## a general treatment!
        #formation_efficiency = popgen.get_formation_efficiency(mets=self.mets,
        #                                                       path=self.cosmic_path,
        #                                                       var=self.pop_var,
        #                                                       sys_type=self.sys_type,
        #                                                       f_b=None)
        #dat_store.append('formation_efficiency', pd.DataFrame(formation_efficiency))

        # Sample with replacement from this dataset, and attach to simulated single stars
        # binary systems, and BH binaries, then calculate APOGEE photometry and filter
        # based on orbital period, brightness, temperature, and log g

<<<<<<< HEAD
        # Set condition for MW_write
        MW_sim_write = True

        # repeat the process until we have n_stop_APOGEE systems in the APOGEE population
=======
        # repeat the process until we have n_stop systems
        n_APOGEE = 0
        n_MW = 0
        n_IC = 0
>>>>>>> 184dd346
        while (n_APOGEE < self.n_stop_APOGEE):
            # sample from SFH data set
            sample = popgen.sample_stars(stars=star_sample, 
                                         mets=self.mets,
                                         n_samp = self.n_samp)

            # connect the sampled ages, positions, and metallicities to the cosmic population
            pop_today = popgen.connect_simulations_to_stars(sample=sample, 
                                                            sys_type=self.sys_type, 
                                                            path=self.cosmic_path, 
                                                            mets=self.mets, 
                                                            lifetime_interp=self.lifetime_interp, 
                                                            n_proc=n_proc,
                                                            pop_var=self.pop_var)

            # compute the photometry of the population
            pop_today = apogee.get_2MASS_phot(sim_set=pop_today, 
                                              sys_type=self.sys_type,
                                              bc_grid=bc_grid)

<<<<<<< HEAD
            # perform photometry, binarity, and gold selections
            pop_today = apogee.binary_select(pop_today, APOGEE_log_P)
            pop_today = apogee.phot_select(pop_today, JminusK_lo=self.color_cut)
            pop_gold = apogee.gold_select(pop_today)
            
            # cut out the dimmest sources for data size
            pop_today = pop_today.loc[pop_today.G_app <= 21]
            n_MW += len(pop_today)

            # select the APOGEE population
            pop_APOGEE = pop_today.loc[pop_today.H_app <= 15]
            n_APOGEE += len(pop_APOGEE)

            # select the Gold population
            pop_gold = pop_today.loc[pop_today.gold_select == 1]
            
            # update the population size logs
            n_samp_MW += self.n_samp
            n_samp_APOGEE += self.n_samp
            n_samp_Gold += self.n_samp

            
            if MW_sim_write:
                dat_store.append('MW_pop', pop_today)
                dat_store.append('n_samp_MW', pd.DataFrame([n_samp_MW]))

            dat_store.append('APOGEE_pop', pop_APOGEE)
            dat_store.append('n_samp_APOGEE', pd.DataFrame([n_samp_APOGEE]))
            
            dat_store.append('Gold_pop', pop_gold)
            dat_store.append('n_samp_Gold', pd.DataFrame([n_samp_Gold]))
            
            log_file.write('size of sys_type= {}\n'.format(self.sys_type))
            log_file.write(str(n_MW)+'\n')
=======
            # perform photometry and binarity selections
            pop_today = apogee.binary_select(pop_today)
            pop_today = apogee.phot_select(pop_today)

            n_IC += self.n_samp
            n_MW += len(pop_today)

            if n_MW < self.n_stop_MW:
                dat_store.append('MW_pop', pop_today)
                dat_store.append('n_IC_MW', pd.DataFrame([n_IC]))
            
            pop_APOGEE = pop_today.loc[pop_today.phot_select == 1]
            n_APOGEE += len(pop_today.loc[pop_today.phot_select == 1])
            
            dat_store.append('APOGEE_pop', pop_today)
            dat_store.append('n_IC_APOGEE', pd.DataFrame([n_IC]))
            
            log_file.write('size of sys_type= {}\n'.format(self.sys_type))
            log_file.write(str(n_IC)+'\n')
>>>>>>> 184dd346
            log_file.write('\n')
            if self.sys_type > 0:
                n_binary += len(pop_today.loc[pop_today.obs_type == 1])
                log_file.write('size of observed binary population:\n')
                log_file.write(str(len(pop_today.loc[pop_today.obs_type == 1]))+'\n')
                log_file.write('\n')
            log_file.write('size of photometrically selected apogee population:\n')
            log_file.write(str(n_APOGEE)+'\n')
            log_file.write('\n')
            log_file.write('\n')
            log_file.flush()

<<<<<<< HEAD
            if n_MW > self.n_stop_MW:
                MW_sim_write = False

=======
            
>>>>>>> 184dd346
        dat_store.append('seed', pd.DataFrame([self.seed]))
        log_file.write('all done friend!')
        log_file.close()
        dat_store.close() 
<|MERGE_RESOLUTION|>--- conflicted
+++ resolved
@@ -185,17 +185,14 @@
         # binary systems, and BH binaries, then calculate APOGEE photometry and filter
         # based on orbital period, brightness, temperature, and log g
 
-<<<<<<< HEAD
         # Set condition for MW_write
         MW_sim_write = True
 
         # repeat the process until we have n_stop_APOGEE systems in the APOGEE population
-=======
-        # repeat the process until we have n_stop systems
+
         n_APOGEE = 0
         n_MW = 0
         n_IC = 0
->>>>>>> 184dd346
         while (n_APOGEE < self.n_stop_APOGEE):
             # sample from SFH data set
             sample = popgen.sample_stars(stars=star_sample, 
@@ -216,7 +213,6 @@
                                               sys_type=self.sys_type,
                                               bc_grid=bc_grid)
 
-<<<<<<< HEAD
             # perform photometry, binarity, and gold selections
             pop_today = apogee.binary_select(pop_today, APOGEE_log_P)
             pop_today = apogee.phot_select(pop_today, JminusK_lo=self.color_cut)
@@ -251,27 +247,6 @@
             
             log_file.write('size of sys_type= {}\n'.format(self.sys_type))
             log_file.write(str(n_MW)+'\n')
-=======
-            # perform photometry and binarity selections
-            pop_today = apogee.binary_select(pop_today)
-            pop_today = apogee.phot_select(pop_today)
-
-            n_IC += self.n_samp
-            n_MW += len(pop_today)
-
-            if n_MW < self.n_stop_MW:
-                dat_store.append('MW_pop', pop_today)
-                dat_store.append('n_IC_MW', pd.DataFrame([n_IC]))
-            
-            pop_APOGEE = pop_today.loc[pop_today.phot_select == 1]
-            n_APOGEE += len(pop_today.loc[pop_today.phot_select == 1])
-            
-            dat_store.append('APOGEE_pop', pop_today)
-            dat_store.append('n_IC_APOGEE', pd.DataFrame([n_IC]))
-            
-            log_file.write('size of sys_type= {}\n'.format(self.sys_type))
-            log_file.write(str(n_IC)+'\n')
->>>>>>> 184dd346
             log_file.write('\n')
             if self.sys_type > 0:
                 n_binary += len(pop_today.loc[pop_today.obs_type == 1])
@@ -284,13 +259,8 @@
             log_file.write('\n')
             log_file.flush()
 
-<<<<<<< HEAD
             if n_MW > self.n_stop_MW:
                 MW_sim_write = False
-
-=======
-            
->>>>>>> 184dd346
         dat_store.append('seed', pd.DataFrame([self.seed]))
         log_file.write('all done friend!')
         log_file.close()
