"""A collection of methods to generating astrophysical populations"""
import numpy as np
import pandas as pd
import astropy.coordinates as coord
from astropy.coordinates import SkyCoord
from astropy.table import Table
from astropy import units as u
from cosmic.evolve import Evolve

from cosmicats import utils

__all__ = ['get_star_3d_positions', 'get_sfh_stars', 'metallicity_dependent_binary_fraction',
           'metallicity_dependent_single_fraction', 'match_metallicities', 'get_simulated_data_stats',
           'get_formation_efficiency', 'get_simulated_matches', 'filter_sim_set',
           'get_evolved_systesm', 'sample_stars', 'connect_simulations_to_stars']

def get_star_3d_positions(stars):
    """Uses astropy to get cartesian Galactocentric coordinates and
    distances to stars of interest

    Parameters
    ----------
    stars : `DataFrame`
        Dataset containing radii

    Returns
    -------
    stars : `DataFrame`
        Input dataset with added columns for cartesion Galactocentric
        coordinates and distance
    """

    phi = np.random.uniform(0, 2*np.pi, len(stars))
    theta = theta = np.pi - np.arccos(np.random.uniform(-1, 1, len(stars)))
    
    stars['X'] = stars['R'] * np.cos(phi) * np.sin(theta)
    stars['Y'] = stars['R'] * np.sin(phi) * np.sin(theta)
    stars['Z'] = stars['R'] * np.cos(theta)
    c = SkyCoord(x=np.array(stars.X) * u.kpc,
                 y=np.array(stars.Y) * u.kpc, 
                 z=np.array(stars.Z) * u.kpc,
                 frame=coord.Galactocentric)
    stars['dist'] = c.transform_to(coord.ICRS).distance.to(u.kpc)
    
    return stars

def get_sfh_stars(sfh_model):
    """Generates a dataset of stars with positions, ages, and metallicities
    according to your model of choice

    Parameters
    ----------
    sfh_model : `str`
        model assumed for stellar ages and positions as a funciton of metallicity
        current models include:
        'Frankel19' : positions and ages from Frankel+2019

    Returns
    -------
    star_sample : `DataFrame`
        dataset of stars with positions, ages, and metallicities
        according to specified model
    """

    if sfh_model == 'Frankel19':
        sfh_read = './2021-02-16_Breivik_mockmw.fits'
        star_sample = Table.read(sfh_read).to_pandas()
        star_sample = get_star_3d_positions(stars=star_sample)
    
        star_sample['met_stars'] = utils.get_Z_from_FeH(star_sample['FeH'], Z_sun=0.014)
    else:
        raise ValueError("We only support sfh_model='Frankel19' at this time. Sorry bout it!")

    return star_sample

def metallicity_dependent_binary_fraction(met):
    """Computes the binary, and single by way of only having 
    single stars and binary systems, fraction of a population
    with Z=met following Moe+2019
    
    Parameters
    ----------
    met : `float`
        metallicity of the population
        

    Returns
    -------
    f_b : `float`
        binary fraction

    f_s : `float`
        single fraction
    """
    Fe_H = utils.get_FeH_from_Z(met, Z_sun=0.014)
    if type(met) == float:
        if Fe_H <= -1.0:
            f_b = -0.0648 * Fe_H + 0.3356
        else:
            f_b = -0.1977 * Fe_H + 0.2025
    else:
        f_b = np.zeros(len(Fe_H))
        ind_lo, = np.where(Fe_H <= -1.0)
        ind_hi, = np.where(Fe_H > -1.0)

        if len(ind_lo) > 0:
            f_b[ind_lo] = -0.0648 * Fe_H[ind_lo] + 0.3356
        if len(ind_hi) > 0:
            f_b[ind_hi] = -0.1977 * Fe_H[ind_hi] + 0.2025
            
    f_s = 1 - f_b
    
    return f_b
    
def metallicity_dependent_single_fraction(met):
    """Computes the binary, and single by way of only having 
    single stars and binary systems, fraction of a population
    with Z=met following Moe+2019
    
    Parameters
    ----------
    met : `float`
        metallicity of the population
        

    Returns
    -------
    f_b : `float`
        binary fraction

    f_s : `float`
        single fraction
    """
    Fe_H = utils.get_FeH_from_Z(met, Z_sun=0.014)
    if type(met) == float:
        if Fe_H <= -1.0:
            f_b = -0.0648 * Fe_H + 0.3356
        else:
            f_b = -0.1977 * Fe_H + 0.2025
    else:
        f_b = np.zeros(len(Fe_H))
        ind_lo, = np.where(Fe_H <= -1.0)
        ind_hi, = np.where(Fe_H > -1.0)

        if len(ind_lo) > 0:
            f_b[ind_lo] = -0.0648 * Fe_H[ind_lo] + 0.3356
        if len(ind_hi) > 0:
            f_b[ind_hi] = -0.1977 * Fe_H[ind_hi] + 0.2025
            
    f_s = 1 - f_b
    
    return f_s
    

def match_metallicities(met_list, met_stars):
    """Matches the metallicities of Neige's star samples to
    the metallcity bins of Katie's simulated binary populations
    such that every stellar metallicity is assigned one-to-one
    to the closest metallicity bin

    Parameters
    ----------
    met_list : list
        List of metallicity bins for simulated binary population

    met_stars : array
        Array of metallicities from stars sampled from Frankel disk model

    Returns
    -------
    inds : array
        Array giving the index of met_list for each of met_stars to make a
        one-to-one match between the two.
    """
    diff = []
    for met in met_list:
        diff.append(np.abs(np.array(met_stars) - met))

    diff = np.vstack(diff)  
    inds = np.argmin(diff, axis=0)

    return inds

def get_simulated_data_stats(path, metallicity, var):
    """Gathers the number of simulated systems and the total simulated ZAMS
    mass, including companions if appropriate, to compute the formation number
    of a given stellar system type per unit mass
    
    Parameters
    ----------
    path : `str`
        path to where the data is stored

    metallicity : `float`
        metallicity of simulated systems along metallicity grid

    var : `str`
        specifies the secondary mass variation
        
    Returns
    -------
    xi : `float`
        formation number per unit ZAMS mass of the stellar system
    """
    if 'single' in path:
        filename = 'singles.h5'
        bcm = pd.read_hdf(path+str(metallicity)+'/'+filename, key='bcm')
        n_sys = np.max(pd.read_hdf(path+str(metallicity)+'/'+filename, key='n_sim'))[0]
    
    elif 'binary' in path:
        filename = 'binaries_{}.h5'.format(var)
        bcm = pd.read_hdf(path+str(metallicity)+'/'+filename, key='bcm')
        n_sys = np.max(pd.read_hdf(path+str(metallicity)+'/'+filename, key='n_sim'))[0]
    
    elif 'BH' in path:
        ### NOTE ### : BH_LCs are assumed to have a binary fraction of 70%
        ############   and the n_stars contains all of the stars, from single
        ############   stars and binary systems, to produce the BH-LC population
        filename = 'dat_kstar1_14_kstar2_0_9_SFstart_13700.0_SFduration_0.0_metallicity_'+str(metallicity)+'.h5'
        bpp = pd.read_hdf(path+'/'+var+'/'+filename, key='bcm')
        AIC_bin_nums = bpp.loc[bpp.kstar_1 == 13].bin_num.unique()
        bcm = pd.read_hdf(path+'/'+var+'/'+filename, key='bcm')
        #bcm = bcm.loc[~bcm.bin_num.isin(AIC_bin_nums)]
        n_sys = np.max(pd.read_hdf(path+'/'+var+'/'+filename, key='n_stars'))[0]
    # xi is the number of unique systems divided by the total
    # amount of stars simulated stars
    xi = len(bcm.bin_num.unique())/n_sys
    
    return xi

def get_formation_efficiency(mets, path, var, sys_type, f_b=None):
    """Reads in saved data containing relative formation number 
    per number of samples form initial conditions for each metallicity
    it met grid and system type: sys_type 
    if not available, reads in cosmic data to get this statistic and
    saves that info for future use to cut on computation time
    
    Parameters
    ----------
    mets : `list of lists`
        list of metallicities in simulation grid for passed system type

    path : `list`
        list containing path to simulated data for passed system type

    var : `str`
        specifies the model parameter variation

    sys_type : `int`
        singles = 0; binaries = 1; bh binaries = 2;

    f_b : `float/list of lists`
        binary fraction to weight single stars against binary stars
        
        
    Returns
    -------
    xi : `ndarray`
        relative formation number per total population size for each 
        metallicity in simulation grid for each system type
    
    """
    
    # get relative formation number per unit solar mass for each metallicity
    xi = []
    
    if sys_type == 0:
        if f_b == None:
            weights = metallicity_dependent_single_fraction(mets)
        else:
            f_s = 1 - f_b
            weights = len(mets) * [f_s]
    if sys_type == 1:
        if f_b == None:
            weights = metallicity_dependent_binary_fraction(mets)
        else:
            weights = len(mets) * [f_b]
    if sys_type == 2:
        # This is already taken care of in the simulation which
        # assumes close massive binaries have a binary fraction of 0.7
        weights = np.ones_like(mets)

    for met, weight in zip(mets, weights):
        xi.append(weight * get_simulated_data_stats(path=path, metallicity=met, var=var))
            
    xi = np.array(xi, dtype=object)
    return xi


def get_simulated_matches(path, met, sample_to_match, pop_var):
    """Selects initial conditions from cosmic data to match to star sample

    Parameters
    ----------
    path : `str`
        path to cosmic data

    met : `float`
        metallicity of cosmic data file

    sample_to_match : `DataFrame`
        A dataframe containing a population of stars with
        metallicities, ages, and positions

    pop_var : `int or str`
        Can be supplied for populations where sys_type is the same but the
        population is varied in some way, like if qmin is different. If no
        variants, pop_var = 0

    Returns
    -------
    initC_dat_sample : `DataFrame`
        cosmic initial conditions with assigned ages, positions, and metallicities
    """
    # read in the simulated binary data that has metallicities which 
    # are matched to sub_sample_sys_met
    sim_dat, initC_dat = utils.sim_data_read(path=path, metallicity=met, var=pop_var)
    
    initC_dat['acc_lim'] = -1
    initC_dat['don_lim'] = -1
    
    # sample the same number of systems from sim_dat as sub_sample_sys_met
    initC_dat_sample = initC_dat.sample(len(sample_to_match), replace=True)
    initC_dat_sample = pd.concat([initC_dat_sample.reset_index(drop=True), sample_to_match.reset_index(drop=True)], axis=1)
    initC_dat_sample['assigned_age'] = np.array(sample_to_match['AGE'].values) * 1000
    
    return initC_dat_sample


def filter_sim_set(sim_set, lifetime_interp):
    """Filter out systems based on star types and coarse single star lifetime
    assumptions to reduce the datasize of stellar systems to evolve to the present

    Parameters
    ----------
    sim_set : `DataFrame`
        Dataframe containing initial conditions of cosmic data with ages

    lifetime_interp : `scipy.interpolate.interp1d`
        interpolation for single star lifetime as a function of mass
        for the population metallicity

    Returns
    -------
    sim_set_filter : `DataFrame`
       filtered DataFrame with systems that have lifetimes within reason
       based on their assigned ages
    """

    if sim_set.sys_type.all() == 0:
        sim_set = sim_set.loc[sim_set.mass_1 > 0.1]
        sim_set = sim_set.loc[sim_set.assigned_age - sim_set.tphys < 100 * lifetime_interp(sim_set.mass_1)]

    elif sim_set.sys_type.all() == 1:
        sim_set = sim_set.loc[(sim_set.mass_1 > 0.1) & (sim_set.mass_2 > 0.1)]
        sim_set = sim_set.loc[sim_set.assigned_age - sim_set.tphys < 100 * lifetime_interp(sim_set.mass_2)]
 
    elif sim_set.sys_type.all() == 2:
        sim_set = sim_set.loc[(sim_set.mass_1 > 0.1) & (sim_set.mass_2 > 0.1)]
        sim_set = sim_set.loc[sim_set.assigned_age - sim_set.tphys < 1000 * lifetime_interp(sim_set.mass_2)]

    return sim_set

def get_evolved_systems(initC, sys_type, n_proc):
    """Evolves set of matched cosmic and sfh data up to present day population

    Parameters
    ----------
    initC : `DataFrame`
        Dataframe containing initial conditions of cosmic data with ages, positions, and metallicities

    sys_type : `int`
        singles = 0; binaries = 1; bh binaries = 2;

    n_proc : `int`
        number of processors to use when evolving cosmic binaries

    Returns
    -------
    dat_today : `DataFrame`
        present day population of stellar systems from cosmic data with ages, positions, and,
        metallicities provided by initC data
    """
    
    initC['tphysf'] = initC.assigned_age.values
    initC['dtp'] = initC.assigned_age.values
    initC['pts1'] = np.ones(len(initC)) * 0.05
    bpp, bcm, initCond, kick_info = Evolve.evolve(initialbinarytable=initC, BSEDict={}, nproc=n_proc)

    AIC_bin_num = bpp.loc[bpp.kstar_1 == 13].bin_num
    initC['AIC'] = np.zeros(len(initC))
    initC.loc[initC.bin_num.isin(AIC_bin_num.unique()), 'AIC'] = 1.0

    bpp_nan_bin_num = bpp.loc[bpp.mass_1.isnull()].bin_num.unique()
    
    bcm_nan = bcm.loc[bcm.bin_num.isin(bpp_nan_bin_num)]
    initCond_nan = initCond.loc[initCond.bin_num.isin(bpp_nan_bin_num)]
<<<<<<< HEAD
    
=======
    #bcm_nan.to_hdf('nan_dat_{}.h5'.format(sys_type), key='bcm')
    #initCond_nan.to_hdf('nan_dat_{}.h5'.format(sys_type), key='initC')

>>>>>>> 184dd346
    bcm = bcm.loc[~bcm.bin_num.isin(bpp_nan_bin_num)]
    initC = initC.loc[~initC.bin_num.isin(bpp_nan_bin_num)]

    bcm = bcm.loc[bcm.tphys > 0].copy()
    bcm = bcm.reset_index(drop = False)
    if len(bcm) != len(initC):
        initC_weird = initC.loc[~initC.bin_num.isin(bcm.bin_num)]
        print('warning: there are {} systems that did not match in the evolution'.format(len(initC_weird)))
        print(bpp.loc[bpp.bin_num.isin(initC_weird.bin_num)][['tphys', 'mass_1', 'mass_2', 'sep', 'evol_type']])
<<<<<<< HEAD
        initC_weird.to_hdf('weird/initC_weird_{}_{}.h5'.format(len(initC_weird), sys_type), key='initC')
=======
        initC_weird.to_hdf('initC_weird_{}_{}.h5'.format(len(initC_weird), sys_type), key='initC')
>>>>>>> 184dd346
        initC = initC.loc[initC.bin_num.isin(bcm.bin_num)]
    initC['tphys'] = bcm.tphys.values
    initC['kstar_1'] = bcm.kstar_1.values
    initC['kstar_2'] = bcm.kstar_2.values
    initC['mass_1'] = bcm.mass_1.values
    initC['mass_2'] = bcm.mass_2.values
    initC['porb'] = bcm.porb.values
    initC['sep'] = bcm.sep.values
    initC['ecc'] = bcm.ecc.values
    initC['lum_1'] = bcm.lum_1.values
    initC['lum_2'] = bcm.lum_2.values
    initC['rad_1'] = bcm.rad_1.values
    initC['rad_2'] = bcm.rad_2.values
    initC['teff_1'] = bcm.teff_1.values
    initC['teff_2'] = bcm.teff_2.values
    columns_keep = ['tphys', 'kstar_1', 'kstar_2', 'mass_1', 'mass_2',
                    'porb', 'ecc', 'sep', 'rad_1', 'rad_2', 'teff_1', 'teff_2', 
                    'lum_1', 'lum_2', 'bin_num', 'bin_num_grid', 'assigned_age', 
                    'R', 'R0', 'AGE', 'X', 'Y', 'Z', 'dist', 'FeH', 'met_stars', 
                    'sys_type', 'met_cosmic']
    
    if sys_type == 0:
        # APOGEE defo won't see any white dwarfs because they are too hot
        initC = initC.loc[(initC.kstar_1 < 10)] 

    elif sys_type == 1:
        initC = initC.loc[(initC.porb > 0)]
        initC = initC.loc[((initC.kstar_2 < 10) & (initC.kstar_1 < 10)) |
                              ((initC.kstar_1 < 10)) | 
                              ((initC.kstar_2 < 10))]
            
    elif sys_type == 2:
        initC = initC.loc[initC.porb > 0]
        initC = initC.loc[((initC.kstar_1 == 14) & (initC.kstar_2 < 10))]


    dat_today = initC[columns_keep]
    return dat_today


def sample_stars(stars, mets, n_samp):
    """Generates a sample of size n_samp from the sfh data set
    and matches the sampled metallicities to the cosmic data
    metallicity grid (mets)

    Parameters
    ----------
    stars : `DataFrame`
        A dataframe containing a population of stars with
        metallicities, ages, and positions

    mets : `list`
        A list of metallicities in the cosmic data

    n_samp : `int`
        Number of stars to sample form the stars data set

    Returns
    -------
    samp : `DataFrame`
        A sample from the stars data frame with metallicities
        matched to the cosmic data metallicities
    """

    # Sample a population from the stars DataFrame
    samp = stars.sample(n_samp, replace = True)

    # find cosmic metallicities which closest match to sfh metallicities
    ind_match = match_metallicities(met_list=mets,
                                    met_stars=np.array(samp['met_stars']))

    samp['met_cosmic'] = np.array(mets)[ind_match]

    return samp


def connect_simulations_to_stars(sample, sys_type, path, mets, lifetime_interp, n_proc, pop_var):
    """Connects sample of stars with positions, ages, and metallicities to cosmic populations
    with the specified sys_type

    Parameters
    ----------
    sample : `DataFrame`
       A sample from the stars data frame with metallicities
       matched to the cosmic data metallicities

    sys_type : `int`
        current sys_types include: 
        0 = general single stars
        1 = general binary stars
        2 = binaries containing black holes

    path : `str`
        path to the cosmic data

    mets : `list`
        list of metallicity bins in the simulated cosmic data

    lifetime_interp : `scipy.interpolate.interp1d`
        interpolation for single star lifetime as a function of mass
        for the population metallicity

    n_proc : `int`
        number of processors to evolve cosmic binaries

    pop_var : `int or string`
        Can be supplied for populations where sys_type is the same but the
        population is varied in some way, like if qmin is different. If no
        variants, pop_var = 0

    Returns
    -------
    sim_set : `DataFrame`
        Dataset of cosmic binaries with positions, ages, and metallicities
        according to the sfh of the samp data
    """ 

    sim_set = []
    initC_set = []
    # for each metallicity, grab all the systems with metallicity=met
    # then assign binaries in that metallicity bin to those systems
    for met in mets:
        sample_sys_met = sample.loc[sample.met_cosmic == met]
        if len(sample_sys_met) >= 1:
            initC_matches = get_simulated_matches(path=path, met=met, sample_to_match=sample_sys_met, pop_var=pop_var)
            initC_matches['sys_type'] = np.ones_like(initC_matches.mass_1) * sys_type
            # filter the stars/binary systems to get rid of those which have already evolved to 
            # become (double) compact objects, (double) white dwarfs, or have merged/disrupted
            # already base on the supplied birth time from sample_sys_met and ZAMS lifetimes 
            # for single stars. 
            # (NOTE: this is not very strict, the lifetime can be 1000x's the age and still not get cut)
            initC_matches = filter_sim_set(initC_matches, lifetime_interp)
             
            if len(initC_matches) > 0:
                if len(initC_set) == 0:
                    initC_set = initC_matches
                else:
                    initC_set = initC_set.append(initC_matches)
            # clear out the match_data
            initC_matches = []

    if len(initC_set) > 0:
        # reindex initC_set so that we can easily link 
        # the grids to the Galactic population
        initC_set = initC_set.reset_index(drop=True)
        initC_set = initC_set.reset_index(drop=False)
        initC_set = initC_set.rename(columns={"bin_num": "bin_num_grid", "index": "bin_num"}) 

        # evolve the selected binaries to the precise ages 
        # supplied by the star sample
        initC_set = initC_set.reset_index(drop=True)
        sim_set = get_evolved_systems(initC_set, sys_type, n_proc)
        
    return sim_set<|MERGE_RESOLUTION|>--- conflicted
+++ resolved
@@ -14,6 +14,7 @@
            'get_formation_efficiency', 'get_simulated_matches', 'filter_sim_set',
            'get_evolved_systesm', 'sample_stars', 'connect_simulations_to_stars']
 
+
 def get_star_3d_positions(stars):
     """Uses astropy to get cartesian Galactocentric coordinates and
     distances to stars of interest
@@ -30,19 +31,20 @@
         coordinates and distance
     """
 
-    phi = np.random.uniform(0, 2*np.pi, len(stars))
+    phi = np.random.uniform(0, 2 * np.pi, len(stars))
     theta = theta = np.pi - np.arccos(np.random.uniform(-1, 1, len(stars)))
-    
+
     stars['X'] = stars['R'] * np.cos(phi) * np.sin(theta)
     stars['Y'] = stars['R'] * np.sin(phi) * np.sin(theta)
     stars['Z'] = stars['R'] * np.cos(theta)
     c = SkyCoord(x=np.array(stars.X) * u.kpc,
-                 y=np.array(stars.Y) * u.kpc, 
+                 y=np.array(stars.Y) * u.kpc,
                  z=np.array(stars.Z) * u.kpc,
                  frame=coord.Galactocentric)
     stars['dist'] = c.transform_to(coord.ICRS).distance.to(u.kpc)
-    
+
     return stars
+
 
 def get_sfh_stars(sfh_model):
     """Generates a dataset of stars with positions, ages, and metallicities
@@ -66,12 +68,13 @@
         sfh_read = './2021-02-16_Breivik_mockmw.fits'
         star_sample = Table.read(sfh_read).to_pandas()
         star_sample = get_star_3d_positions(stars=star_sample)
-    
+
         star_sample['met_stars'] = utils.get_Z_from_FeH(star_sample['FeH'], Z_sun=0.014)
     else:
         raise ValueError("We only support sfh_model='Frankel19' at this time. Sorry bout it!")
 
     return star_sample
+
 
 def metallicity_dependent_binary_fraction(met):
     """Computes the binary, and single by way of only having 
@@ -107,11 +110,12 @@
             f_b[ind_lo] = -0.0648 * Fe_H[ind_lo] + 0.3356
         if len(ind_hi) > 0:
             f_b[ind_hi] = -0.1977 * Fe_H[ind_hi] + 0.2025
-            
+
     f_s = 1 - f_b
-    
+
     return f_b
-    
+
+
 def metallicity_dependent_single_fraction(met):
     """Computes the binary, and single by way of only having 
     single stars and binary systems, fraction of a population
@@ -146,15 +150,15 @@
             f_b[ind_lo] = -0.0648 * Fe_H[ind_lo] + 0.3356
         if len(ind_hi) > 0:
             f_b[ind_hi] = -0.1977 * Fe_H[ind_hi] + 0.2025
-            
+
     f_s = 1 - f_b
-    
+
     return f_s
-    
+
 
 def match_metallicities(met_list, met_stars):
     """Matches the metallicities of Neige's star samples to
-    the metallcity bins of Katie's simulated binary populations
+    the metallicity bins of Katie's simulated binary populations
     such that every stellar metallicity is assigned one-to-one
     to the closest metallicity bin
 
@@ -176,10 +180,11 @@
     for met in met_list:
         diff.append(np.abs(np.array(met_stars) - met))
 
-    diff = np.vstack(diff)  
+    diff = np.vstack(diff)
     inds = np.argmin(diff, axis=0)
 
     return inds
+
 
 def get_simulated_data_stats(path, metallicity, var):
     """Gathers the number of simulated systems and the total simulated ZAMS
@@ -204,29 +209,30 @@
     """
     if 'single' in path:
         filename = 'singles.h5'
-        bcm = pd.read_hdf(path+str(metallicity)+'/'+filename, key='bcm')
-        n_sys = np.max(pd.read_hdf(path+str(metallicity)+'/'+filename, key='n_sim'))[0]
-    
+        bcm = pd.read_hdf(path + str(metallicity) + '/' + filename, key='bcm')
+        n_sys = np.max(pd.read_hdf(path + str(metallicity) + '/' + filename, key='n_sim'))[0]
+
     elif 'binary' in path:
         filename = 'binaries_{}.h5'.format(var)
-        bcm = pd.read_hdf(path+str(metallicity)+'/'+filename, key='bcm')
-        n_sys = np.max(pd.read_hdf(path+str(metallicity)+'/'+filename, key='n_sim'))[0]
-    
+        bcm = pd.read_hdf(path + str(metallicity) + '/' + filename, key='bcm')
+        n_sys = np.max(pd.read_hdf(path + str(metallicity) + '/' + filename, key='n_sim'))[0]
+
     elif 'BH' in path:
         ### NOTE ### : BH_LCs are assumed to have a binary fraction of 70%
         ############   and the n_stars contains all of the stars, from single
         ############   stars and binary systems, to produce the BH-LC population
-        filename = 'dat_kstar1_14_kstar2_0_9_SFstart_13700.0_SFduration_0.0_metallicity_'+str(metallicity)+'.h5'
-        bpp = pd.read_hdf(path+'/'+var+'/'+filename, key='bcm')
+        filename = 'dat_kstar1_14_kstar2_0_9_SFstart_13700.0_SFduration_0.0_metallicity_' + str(metallicity) + '.h5'
+        bpp = pd.read_hdf(path + '/' + var + '/' + filename, key='bcm')
         AIC_bin_nums = bpp.loc[bpp.kstar_1 == 13].bin_num.unique()
-        bcm = pd.read_hdf(path+'/'+var+'/'+filename, key='bcm')
-        #bcm = bcm.loc[~bcm.bin_num.isin(AIC_bin_nums)]
-        n_sys = np.max(pd.read_hdf(path+'/'+var+'/'+filename, key='n_stars'))[0]
+        bcm = pd.read_hdf(path + '/' + var + '/' + filename, key='bcm')
+        # bcm = bcm.loc[~bcm.bin_num.isin(AIC_bin_nums)]
+        n_sys = np.max(pd.read_hdf(path + '/' + var + '/' + filename, key='n_stars'))[0]
     # xi is the number of unique systems divided by the total
     # amount of stars simulated stars
-    xi = len(bcm.bin_num.unique())/n_sys
-    
+    xi = len(bcm.bin_num.unique()) / n_sys
+
     return xi
+
 
 def get_formation_efficiency(mets, path, var, sys_type, f_b=None):
     """Reads in saved data containing relative formation number 
@@ -260,10 +266,10 @@
         metallicity in simulation grid for each system type
     
     """
-    
+
     # get relative formation number per unit solar mass for each metallicity
     xi = []
-    
+
     if sys_type == 0:
         if f_b == None:
             weights = metallicity_dependent_single_fraction(mets)
@@ -282,7 +288,7 @@
 
     for met, weight in zip(mets, weights):
         xi.append(weight * get_simulated_data_stats(path=path, metallicity=met, var=var))
-            
+
     xi = np.array(xi, dtype=object)
     return xi
 
@@ -315,15 +321,16 @@
     # read in the simulated binary data that has metallicities which 
     # are matched to sub_sample_sys_met
     sim_dat, initC_dat = utils.sim_data_read(path=path, metallicity=met, var=pop_var)
-    
+
     initC_dat['acc_lim'] = -1
     initC_dat['don_lim'] = -1
-    
+
     # sample the same number of systems from sim_dat as sub_sample_sys_met
     initC_dat_sample = initC_dat.sample(len(sample_to_match), replace=True)
-    initC_dat_sample = pd.concat([initC_dat_sample.reset_index(drop=True), sample_to_match.reset_index(drop=True)], axis=1)
+    initC_dat_sample = pd.concat([initC_dat_sample.reset_index(drop=True), sample_to_match.reset_index(drop=True)],
+                                 axis=1)
     initC_dat_sample['assigned_age'] = np.array(sample_to_match['AGE'].values) * 1000
-    
+
     return initC_dat_sample
 
 
@@ -354,13 +361,14 @@
     elif sim_set.sys_type.all() == 1:
         sim_set = sim_set.loc[(sim_set.mass_1 > 0.1) & (sim_set.mass_2 > 0.1)]
         sim_set = sim_set.loc[sim_set.assigned_age - sim_set.tphys < 100 * lifetime_interp(sim_set.mass_2)]
- 
+
     elif sim_set.sys_type.all() == 2:
         sim_set = sim_set.loc[(sim_set.mass_1 > 0.1) & (sim_set.mass_2 > 0.1)]
         sim_set = sim_set.loc[sim_set.assigned_age - sim_set.tphys < 1000 * lifetime_interp(sim_set.mass_2)]
 
     return sim_set
 
+
 def get_evolved_systems(initC, sys_type, n_proc):
     """Evolves set of matched cosmic and sfh data up to present day population
 
@@ -381,7 +389,7 @@
         present day population of stellar systems from cosmic data with ages, positions, and,
         metallicities provided by initC data
     """
-    
+
     initC['tphysf'] = initC.assigned_age.values
     initC['dtp'] = initC.assigned_age.values
     initC['pts1'] = np.ones(len(initC)) * 0.05
@@ -392,30 +400,19 @@
     initC.loc[initC.bin_num.isin(AIC_bin_num.unique()), 'AIC'] = 1.0
 
     bpp_nan_bin_num = bpp.loc[bpp.mass_1.isnull()].bin_num.unique()
-    
+
     bcm_nan = bcm.loc[bcm.bin_num.isin(bpp_nan_bin_num)]
     initCond_nan = initCond.loc[initCond.bin_num.isin(bpp_nan_bin_num)]
-<<<<<<< HEAD
-    
-=======
-    #bcm_nan.to_hdf('nan_dat_{}.h5'.format(sys_type), key='bcm')
-    #initCond_nan.to_hdf('nan_dat_{}.h5'.format(sys_type), key='initC')
-
->>>>>>> 184dd346
     bcm = bcm.loc[~bcm.bin_num.isin(bpp_nan_bin_num)]
     initC = initC.loc[~initC.bin_num.isin(bpp_nan_bin_num)]
 
     bcm = bcm.loc[bcm.tphys > 0].copy()
-    bcm = bcm.reset_index(drop = False)
+    bcm = bcm.reset_index(drop=False)
     if len(bcm) != len(initC):
         initC_weird = initC.loc[~initC.bin_num.isin(bcm.bin_num)]
         print('warning: there are {} systems that did not match in the evolution'.format(len(initC_weird)))
         print(bpp.loc[bpp.bin_num.isin(initC_weird.bin_num)][['tphys', 'mass_1', 'mass_2', 'sep', 'evol_type']])
-<<<<<<< HEAD
         initC_weird.to_hdf('weird/initC_weird_{}_{}.h5'.format(len(initC_weird), sys_type), key='initC')
-=======
-        initC_weird.to_hdf('initC_weird_{}_{}.h5'.format(len(initC_weird), sys_type), key='initC')
->>>>>>> 184dd346
         initC = initC.loc[initC.bin_num.isin(bcm.bin_num)]
     initC['tphys'] = bcm.tphys.values
     initC['kstar_1'] = bcm.kstar_1.values
@@ -432,25 +429,24 @@
     initC['teff_1'] = bcm.teff_1.values
     initC['teff_2'] = bcm.teff_2.values
     columns_keep = ['tphys', 'kstar_1', 'kstar_2', 'mass_1', 'mass_2',
-                    'porb', 'ecc', 'sep', 'rad_1', 'rad_2', 'teff_1', 'teff_2', 
-                    'lum_1', 'lum_2', 'bin_num', 'bin_num_grid', 'assigned_age', 
-                    'R', 'R0', 'AGE', 'X', 'Y', 'Z', 'dist', 'FeH', 'met_stars', 
+                    'porb', 'ecc', 'sep', 'rad_1', 'rad_2', 'teff_1', 'teff_2',
+                    'lum_1', 'lum_2', 'bin_num', 'bin_num_grid', 'assigned_age',
+                    'R', 'R0', 'AGE', 'X', 'Y', 'Z', 'dist', 'FeH', 'met_stars',
                     'sys_type', 'met_cosmic']
-    
+
     if sys_type == 0:
         # APOGEE defo won't see any white dwarfs because they are too hot
-        initC = initC.loc[(initC.kstar_1 < 10)] 
+        initC = initC.loc[(initC.kstar_1 < 10)]
 
     elif sys_type == 1:
         initC = initC.loc[(initC.porb > 0)]
         initC = initC.loc[((initC.kstar_2 < 10) & (initC.kstar_1 < 10)) |
-                              ((initC.kstar_1 < 10)) | 
-                              ((initC.kstar_2 < 10))]
-            
+                          (initC.kstar_1 < 10) |
+                          (initC.kstar_2 < 10)]
+
     elif sys_type == 2:
         initC = initC.loc[initC.porb > 0]
         initC = initC.loc[((initC.kstar_1 == 14) & (initC.kstar_2 < 10))]
-
 
     dat_today = initC[columns_keep]
     return dat_today
@@ -481,7 +477,7 @@
     """
 
     # Sample a population from the stars DataFrame
-    samp = stars.sample(n_samp, replace = True)
+    samp = stars.sample(n_samp, replace=True)
 
     # find cosmic metallicities which closest match to sfh metallicities
     ind_match = match_metallicities(met_list=mets,
@@ -531,7 +527,7 @@
     sim_set : `DataFrame`
         Dataset of cosmic binaries with positions, ages, and metallicities
         according to the sfh of the samp data
-    """ 
+    """
 
     sim_set = []
     initC_set = []
@@ -548,7 +544,7 @@
             # for single stars. 
             # (NOTE: this is not very strict, the lifetime can be 1000x's the age and still not get cut)
             initC_matches = filter_sim_set(initC_matches, lifetime_interp)
-             
+
             if len(initC_matches) > 0:
                 if len(initC_set) == 0:
                     initC_set = initC_matches
@@ -562,11 +558,11 @@
         # the grids to the Galactic population
         initC_set = initC_set.reset_index(drop=True)
         initC_set = initC_set.reset_index(drop=False)
-        initC_set = initC_set.rename(columns={"bin_num": "bin_num_grid", "index": "bin_num"}) 
+        initC_set = initC_set.rename(columns={"bin_num": "bin_num_grid", "index": "bin_num"})
 
         # evolve the selected binaries to the precise ages 
         # supplied by the star sample
         initC_set = initC_set.reset_index(drop=True)
         sim_set = get_evolved_systems(initC_set, sys_type, n_proc)
-        
+
     return sim_set